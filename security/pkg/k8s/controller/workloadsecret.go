// Copyright 2017 Istio Authors
//
// Licensed under the Apache License, Version 2.0 (the "License");
// you may not use this file except in compliance with the License.
// You may obtain a copy of the License at
//
//     http://www.apache.org/licenses/LICENSE-2.0
//
// Unless required by applicable law or agreed to in writing, software
// distributed under the License is distributed on an "AS IS" BASIS,
// WITHOUT WARRANTIES OR CONDITIONS OF ANY KIND, either express or implied.
// See the License for the specific language governing permissions and
// limitations under the License.

package controller

import (
	"bytes"
	"fmt"
	"reflect"
	"sort"
	"strings"
	"sync"
	"time"

	v1 "k8s.io/api/core/v1"
	"k8s.io/apimachinery/pkg/api/errors"
	metav1 "k8s.io/apimachinery/pkg/apis/meta/v1"
	"k8s.io/apimachinery/pkg/fields"
	"k8s.io/apimachinery/pkg/labels"
	"k8s.io/apimachinery/pkg/runtime"
	"k8s.io/apimachinery/pkg/watch"
	corev1 "k8s.io/client-go/kubernetes/typed/core/v1"
	"k8s.io/client-go/tools/cache"

	"istio.io/istio/pkg/spiffe"
	k8ssecret "istio.io/istio/security/pkg/k8s/secret"
	"istio.io/istio/security/pkg/listwatch"
	caerror "istio.io/istio/security/pkg/pki/error"
	"istio.io/istio/security/pkg/pki/util"
	certutil "istio.io/istio/security/pkg/util"
	"istio.io/pkg/log"
)

/* #nosec: disable gas linter */
const (
	// The Istio secret annotation type
	IstioSecretType = "istio.io/key-and-cert"

	// NamespaceManagedLabel (string, with namespace as value) and NamespaceOverrideLabel (boolean) contribute to determining
	// whether or not a given Citadel instance should operate on a namespace. The behavior is as follows:
	// 1) If NamespaceOverrideLabel exists and is valid, follow what this label tells us
	// 2) If not, check NamespaceManagedLabel. If the value matches the Citadel instance's NS, then it should be active
	// 3) If NamespaceManagedLabel nonexistent or invalid, follow enableNamespacesByDefault, set from "CITADEL_ENABLE_NAMESPACES_BY_DEFAULT" envvar
	// 4) If enableNamespacesByDefault is "true", the Citadel instance should operate on unlabeled namespaces, otherwise should not
	NamespaceManagedLabel  = "ca.istio.io/env"
	NamespaceOverrideLabel = "ca.istio.io/override"

	// The ID/name for the certificate chain file.
	CertChainID = "cert-chain.pem"
	// The ID/name for the private key file.
	PrivateKeyID = "key.pem"
	// The ID/name for the CA root certificate file.
	RootCertID = "root-cert.pem"
	// The key to specify corresponding service account in the annotation of K8s secrets.
	ServiceAccountNameAnnotationKey = "istio.io/service-account.name"
	// ConfigMap label key that indicates that the ConfigMap contains additional trusted CA roots.
	ExtraTrustAnchorsLabel = "security.istio.io/extra-trust-anchors"

	secretNamePrefix      = "istio."
	secretResyncPeriod    = time.Minute
	namespaceResyncPeriod = time.Second * 5

	recommendedMinGracePeriodRatio = 0.2
	recommendedMaxGracePeriodRatio = 0.8

	// The size of a private key for a leaf certificate.
	keySize = 2048

	// The number of retries when requesting to create secret.
	secretCreationRetry = 3

	// CASecret stores the key/cert of self-signed CA for persistency purpose.
	CASecret = "istio-ca-secret"
	// caCertID is the CA certificate chain file.
	caCertID = "ca-cert.pem"
	// caPrivateKeyID is the private key file of CA.
	caPrivateKeyID = "ca-key.pem"
)

var k8sControllerLog = log.RegisterScope("k8sController", "Citadel kubernetes controller log", 0)

// DNSNameEntry stores the service name and namespace to construct the DNS id.
// Service accounts matching the ServiceName and Namespace will have additional DNS SANs:
// ServiceName.Namespace.svc, ServiceName.Namespace and optional CustomDomain.
// This is intended for control plane and trusted services.
type DNSNameEntry struct {
	// ServiceName is the name of the service account to match
	ServiceName string

	// Namespace restricts to a specific namespace.
	Namespace string

	// CustomDomain allows adding a user-defined domain.
	CustomDomains []string
}

// certificateAuthority contains methods to be supported by a CA.
type certificateAuthority interface {
	// Sign generates a certificate for a workload or CA, from the given CSR and TTL.
	// TODO(myidpt): simplify this interface and pass a struct with cert field values instead.
	Sign(csrPEM []byte, subjectIDs []string, ttl time.Duration, forCA bool) ([]byte, error)
	// SignWithCertChain is similar to Sign but returns the leaf cert and the entire cert chain.
	SignWithCertChain(csrPEM []byte, subjectIDs []string, ttl time.Duration, forCA bool) ([]byte, error)
	// GetCAKeyCertBundle returns the KeyCertBundle used by CA.
	GetCAKeyCertBundle() util.KeyCertBundle
}

// SecretController manages the service accounts' secrets that contains Istio keys and certificates.
type SecretController struct {
	monitoring monitoringMetrics
	ca         certificateAuthority
	core       corev1.CoreV1Interface
	certUtil   certutil.CertUtil

	// Controller and store for service account objects.
	saController cache.Controller
	saStore      cache.Store

	// Controller and store for secret objects.
	scrtController cache.Controller
	scrtStore      cache.Store

	caSecretController *CaSecretController
	rootCertFile       string

	// Controller and store for namespace objects
	namespaceController cache.Controller
	namespaceStore      cache.Store

	// Used to coordinate with label and check if this instance of Citadel should create secret
	istioCaStorageNamespace string

	certTTL time.Duration

	minGracePeriod time.Duration

	// The set of namespaces explicitly set for monitoring via commandline (an entry could be metav1.NamespaceAll)
	namespaces map[string]struct{}

	// DNS-enabled serviceAccount.namespace to service pair
	dnsNames map[string]*DNSNameEntry

	// Length of the grace period for the certificate rotation.
	gracePeriodRatio float32

	// Whether controller loop should target namespaces without the NamespaceManagedLabel
	enableNamespacesByDefault bool

	// Whether the certificates are for dual-use clients (SAN+CN).
	dualUse bool

	// Whether the certificates are for CAs.
	forCA bool

	// If true, generate a PKCS#8 private key.
	pkcs8Key bool

	// Extra trust anchors related state
	extraTrustAnchorsController cache.Controller

	extraTrustAnchorMu sync.Mutex
	// extra trust anchors organized by source configmap name and key within that configmap.
	// The value is a PEM encoded root certificate. Extra anchors are combined with the
	// primary root to form the list of trusted roots distributed to proxies.
	extraTrustAnchors map[string]map[string]string // configmap name -> configmap key -> PEM encoded cert
	// Keep a copy of the primary trust anchor so we know when to rebuild
	// the combined list of trust anchors.
	primaryTrustAnchor []byte
	// Combined list of the primary root CA plus any additional trust
	// anchors that were added by the user. This is recomputed whenever the
	// primary root changes or when additional trust anchors are added/removed.
	combinedTrustAnchorsBundle []byte
}

// NewSecretController returns a pointer to a newly constructed SecretController instance.
func NewSecretController(ca certificateAuthority, enableNamespacesByDefault bool,
	certTTL time.Duration, gracePeriodRatio float32, minGracePeriod time.Duration,
	dualUse bool, core corev1.CoreV1Interface, forCA bool, pkcs8Key bool, namespaces []string,
	dnsNames map[string]*DNSNameEntry, istioCaStorageNamespace, rootCertFile string) (*SecretController, error) {

	if gracePeriodRatio < 0 || gracePeriodRatio > 1 {
		return nil, fmt.Errorf("grace period ratio %f should be within [0, 1]", gracePeriodRatio)
	}
	if gracePeriodRatio < recommendedMinGracePeriodRatio || gracePeriodRatio > recommendedMaxGracePeriodRatio {
		k8sControllerLog.Warnf("grace period ratio %f is out of the recommended window [%.2f, %.2f]",
			gracePeriodRatio, recommendedMinGracePeriodRatio, recommendedMaxGracePeriodRatio)
	}

	c := &SecretController{
		ca:                        ca,
		certTTL:                   certTTL,
		istioCaStorageNamespace:   istioCaStorageNamespace,
		gracePeriodRatio:          gracePeriodRatio,
		certUtil:                  certutil.NewCertUtil(int(gracePeriodRatio * 100)),
		caSecretController:        NewCaSecretController(core),
		rootCertFile:              rootCertFile,
		enableNamespacesByDefault: enableNamespacesByDefault,
		minGracePeriod:            minGracePeriod,
		dualUse:                   dualUse,
		core:                      core,
		forCA:                     forCA,
		pkcs8Key:                  pkcs8Key,
		namespaces:                make(map[string]struct{}),
		dnsNames:                  dnsNames,
		monitoring:                newMonitoringMetrics(),
	}

	for _, ns := range namespaces {
		c.namespaces[ns] = struct{}{}
	}

	// listen for service account creation across all listened namespaces, filter out which should be ignored upon receipt
	saLW := listwatch.MultiNamespaceListerWatcher(namespaces, func(namespace string) cache.ListerWatcher {
		return &cache.ListWatch{
			ListFunc: func(options metav1.ListOptions) (runtime.Object, error) {
				return core.ServiceAccounts(namespace).List(options)
			},
			WatchFunc: func(options metav1.ListOptions) (watch.Interface, error) {
				return core.ServiceAccounts(namespace).Watch(options)
			},
		}
	})
	c.saStore, c.saController =
		cache.NewInformer(saLW, &v1.ServiceAccount{}, time.Minute, cache.ResourceEventHandlerFuncs{
			AddFunc:    c.saAdded,
			DeleteFunc: c.saDeleted,
		})

	istioSecretSelector := fields.SelectorFromSet(map[string]string{"type": IstioSecretType}).String()
	scrtLW := listwatch.MultiNamespaceListerWatcher(namespaces, func(namespace string) cache.ListerWatcher {
		return &cache.ListWatch{
			ListFunc: func(options metav1.ListOptions) (runtime.Object, error) {
				options.FieldSelector = istioSecretSelector
				return core.Secrets(namespace).List(options)
			},
			WatchFunc: func(options metav1.ListOptions) (watch.Interface, error) {
				options.FieldSelector = istioSecretSelector
				return core.Secrets(namespace).Watch(options)
			},
		}
	})
	c.scrtStore, c.scrtController =
		cache.NewInformer(scrtLW, &v1.Secret{}, secretResyncPeriod, cache.ResourceEventHandlerFuncs{
			DeleteFunc: c.scrtDeleted,
			UpdateFunc: c.scrtUpdated,
		})

	namespaceLW := listwatch.MultiNamespaceListerWatcher(namespaces, func(namespace string) cache.ListerWatcher {
		return &cache.ListWatch{
			ListFunc: func(options metav1.ListOptions) (runtime.Object, error) {
				return core.Namespaces().List(options)
			},
			WatchFunc: func(options metav1.ListOptions) (watch.Interface, error) {
				return core.Namespaces().Watch(options)
			}}
	})
	c.namespaceStore, c.namespaceController =
		cache.NewInformer(namespaceLW, &v1.Namespace{}, namespaceResyncPeriod, cache.ResourceEventHandlerFuncs{
			UpdateFunc: c.namespaceUpdated,
		})

	// Extra trust anchors related routines. Holding the lock isn't strictly necessary since
	// the controller hasn't started yet. It's added for completeness.
	c.extraTrustAnchorMu.Lock()
	c.extraTrustAnchors = map[string]map[string]string{}
	c.refreshTrustAnchorsBundle()
	c.extraTrustAnchorMu.Unlock()

	extraTrustAnchorsSelector := labels.SelectorFromSet(map[string]string{ExtraTrustAnchorsLabel: "true"}).String()
	extraTrustAnchorsLW := &cache.ListWatch{
		ListFunc: func(options metav1.ListOptions) (runtime.Object, error) {
			options.LabelSelector = extraTrustAnchorsSelector
			return core.ConfigMaps(istioCaStorageNamespace).List(options)
		},
		WatchFunc: func(options metav1.ListOptions) (watch.Interface, error) {
			options.LabelSelector = extraTrustAnchorsSelector
			return core.ConfigMaps(istioCaStorageNamespace).Watch(options)
		},
	}
	_, c.extraTrustAnchorsController = cache.NewInformer(extraTrustAnchorsLW, &v1.ConfigMap{}, time.Minute, cache.ResourceEventHandlerFuncs{
		AddFunc: func(newObj interface{}) {
			newConfigMap := newObj.(*v1.ConfigMap)

			log.Infof("Notified about a new ConfigMap (%v) containing extra trust anchors",
				newConfigMap.GetName())
			c.updateExtraTrustAnchor(newConfigMap.GetName(), newConfigMap.Data)
		},
		DeleteFunc: func(oldObj interface{}) {
			oldConfigMap := oldObj.(*v1.ConfigMap)

			log.Infof("Notified about a deletion of an existing ConfigMap (%v) containing extra trust anchors",
				oldConfigMap.GetName())
			c.removeExtraTrustAnchor(oldConfigMap.GetName())
		},
		UpdateFunc: func(oldObj, newObj interface{}) {
			oldConfigMap := oldObj.(*v1.ConfigMap)
			newConfigMap := newObj.(*v1.ConfigMap)

			if oldConfigMap.ResourceVersion != newConfigMap.ResourceVersion {
				log.Infof("Notified about an update to an existing ConfigMap (%v) containing extra trust anchors",
					oldConfigMap.GetName())
				c.updateExtraTrustAnchor(newConfigMap.GetName(), newConfigMap.Data)
			}
		},
	})

	return c, nil
}

// Run starts the SecretController until a value is sent to stopCh.
func (sc *SecretController) Run(stopCh chan struct{}) {
	go sc.extraTrustAnchorsController.Run(stopCh)
	cache.WaitForCacheSync(stopCh, sc.extraTrustAnchorsController.HasSynced)

	go sc.scrtController.Run(stopCh)

	// saAdded calls upsertSecret to update and insert secret
	// it throws error if the secret cache is not synchronized, but the secret exists in the system
	cache.WaitForCacheSync(stopCh, sc.scrtController.HasSynced)

	go sc.saController.Run(stopCh)
	go sc.namespaceController.Run(stopCh)
}

// GetSecretName returns the secret name for a given service account name.
func GetSecretName(saName string) string {
	return secretNamePrefix + saName
}

// Determine if the object is "enabled" for Citadel.
// Currently this looks at the list of watched namespaces and the object's namespace annotation
func (sc *SecretController) citadelManagedObject(obj metav1.Object) bool {

	// todo(incfly)
	// should be removed once listened namespaces flag phased out
	if _, watched := sc.namespaces[obj.GetNamespace()]; watched {
		return true
	}

	ns, err := sc.core.Namespaces().Get(obj.GetNamespace(), metav1.GetOptions{})
	if err != nil || ns == nil { // if we can't retrieve namespace details, fall back on default value
		k8sControllerLog.Errorf("could not retrieve namespace resource for object %s", obj.GetName())
		return sc.enableNamespacesByDefault
	}

	return sc.namespaceIsManaged(ns)
}

// Handles the event where a service account is added.
func (sc *SecretController) saAdded(obj interface{}) {
	acct := obj.(*v1.ServiceAccount)
	if sc.citadelManagedObject(acct.GetObjectMeta()) {
		sc.upsertSecret(acct.GetName(), acct.GetNamespace())
	}
	sc.monitoring.ServiceAccountCreation.Increment()
}

// Handles the event where a service account is deleted.
func (sc *SecretController) saDeleted(obj interface{}) {
	acct := obj.(*v1.ServiceAccount)
	sc.deleteSecret(acct.GetName(), acct.GetNamespace())
	sc.monitoring.ServiceAccountDeletion.Increment()
}

func (sc *SecretController) upsertSecret(saName, saNamespace string) {
	secret := k8ssecret.BuildSecret(saName, GetSecretName(saName), saNamespace, nil, nil, nil, nil, nil, IstioSecretType)

	_, exists, err := sc.scrtStore.Get(secret)
	if err != nil {
		k8sControllerLog.Errorf("Failed to get secret %s/%s from the store (error %v)",
			saNamespace, GetSecretName(saName), err)
	}

	if exists {
		// Do nothing for existing secrets. Rotating expiring certs are handled by the `scrtUpdated` method.
		return
	}

	// Now we know the secret does not exist yet. So we create a new one.
	chain, key, err := sc.generateKeyAndCert(saName, saNamespace)
	if err != nil {
		k8sControllerLog.Errorf("Failed to generate key/cert for %s/%s (error %v)",
			saNamespace, GetSecretName(saName), err)
		return
	}
	secret.Data = map[string][]byte{
		CertChainID:  chain,
		PrivateKeyID: key,
		RootCertID:   sc.getTrustAnchorsBundle(),
	}

	// We retry several times when create secret to mitigate transient network failures.
	for i := 0; i < secretCreationRetry; i++ {
		_, err = sc.core.Secrets(saNamespace).Create(secret)
		if err == nil {
			k8sControllerLog.Infof("Secret %s/%s is created successfully", saNamespace, GetSecretName(saName))
			return
		}
		if errors.IsAlreadyExists(err) {
			k8sControllerLog.Infof("Secret %s/%s already exists, skip", saNamespace, GetSecretName(saName))
			return
		}
		k8sControllerLog.Errorf("Failed to create secret %s/%s in attempt %v/%v, (error: %s)",
			saNamespace, GetSecretName(saName), i+1, secretCreationRetry, err)
		time.Sleep(time.Second)
	}
}

func (sc *SecretController) deleteSecret(saName, saNamespace string) {
	err := sc.core.Secrets(saNamespace).Delete(GetSecretName(saName), nil)
	// kube-apiserver returns NotFound error when the secret is successfully deleted.
	if err == nil || errors.IsNotFound(err) {
		k8sControllerLog.Infof("Secret %s/%s deleted successfully", saNamespace, GetSecretName(saName))
		return
	}

	k8sControllerLog.Errorf("Failed to delete secret %s/%s (error: %s)", saNamespace, GetSecretName(saName), err)
}

func (sc *SecretController) scrtDeleted(obj interface{}) {
	scrt, ok := obj.(*v1.Secret)
	if !ok {
		k8sControllerLog.Warnf("Failed to convert to secret object: %v", obj)
		return
	}

	saName := scrt.Annotations[ServiceAccountNameAnnotationKey]
	if sa, err := sc.core.ServiceAccounts(scrt.GetNamespace()).Get(saName, metav1.GetOptions{}); err == nil {
		k8sControllerLog.Infof("Re-creating deleted secret %s/%s.", scrt.GetNamespace(), GetSecretName(saName))
		if sc.citadelManagedObject(sa.GetObjectMeta()) {
			sc.upsertSecret(saName, scrt.GetNamespace())
		}
		sc.monitoring.SecretDeletion.Increment()
	}
}

func (sc *SecretController) namespaceUpdated(oldObj, newObj interface{}) {
	oldNs := oldObj.(*v1.Namespace)
	newNs := newObj.(*v1.Namespace)

	oldManaged := sc.namespaceIsManaged(oldNs)
	newManaged := sc.namespaceIsManaged(newNs)

	if !oldManaged && newManaged {
		sc.enableNamespaceRetroactive(newNs.GetName())
		return
	}
}

// namespaceIsManaged returns whether a given namespace object should be managed by Citadel
func (sc *SecretController) namespaceIsManaged(ns *v1.Namespace) bool {
	nsLabels := ns.GetLabels()

	override, exists := nsLabels[NamespaceOverrideLabel]
	if exists {
		switch override {
		case "true":
			return true
		case "false":
			return false
		} // if exists but not valid, should fall through to check for NamespaceManagedLabel
	}

	targetNamespace, exists := nsLabels[NamespaceManagedLabel]
	if !exists {
		return sc.enableNamespacesByDefault
	}

	if targetNamespace != sc.istioCaStorageNamespace {
		return false // this instance is not the intended CA
	}

	return true
}

// enableNamespaceRetroactive generates secrets for all service accounts in a newly enabled namespace
// for instance: if a namespace had its {NamespaceOverrideLabel: false} label removed, and its namespace is targeted
// in NamespaceManagedLabel, then we should generate secrets for its ServiceAccounts
func (sc *SecretController) enableNamespaceRetroactive(namespace string) {

	serviceAccounts, err := sc.core.ServiceAccounts(namespace).List(metav1.ListOptions{})
	if err != nil {
		k8sControllerLog.Errorf("could not retrieve service account resources from namespace %s", namespace)
		return
	}

	for _, sa := range serviceAccounts.Items {
		sc.upsertSecret(sa.GetName(), sa.GetNamespace()) // idempotent, since does not gen duplicate secrets
	}

}

func (sc *SecretController) generateKeyAndCert(saName string, saNamespace string) ([]byte, []byte, error) {
	id := spiffe.MustGenSpiffeURI(saNamespace, saName)
	if sc.dnsNames != nil {
		// Control plane components in same namespace.
		if e, ok := sc.dnsNames[saName]; ok {
			if e.Namespace == saNamespace {
				// Example: istio-pilot.istio-system.svc, istio-pilot.istio-system
				id += "," + fmt.Sprintf("%s.%s.svc", e.ServiceName, e.Namespace)
				id += "," + fmt.Sprintf("%s.%s", e.ServiceName, e.Namespace)
			}
		}
		// Custom adds more DNS entries using CLI
		if e, ok := sc.dnsNames[saName+"."+saNamespace]; ok {
			for _, d := range e.CustomDomains {
				id += "," + d
			}
		}
	}

	options := util.CertOptions{
		Host:       id,
		RSAKeySize: keySize,
		IsDualUse:  sc.dualUse,
		PKCS8Key:   sc.pkcs8Key,
	}

	csrPEM, keyPEM, err := util.GenCSR(options)
	if err != nil {
		k8sControllerLog.Errorf("CSR generation error (%v)", err)
		sc.monitoring.CSRError.Increment()
		return nil, nil, err
	}

	certChainPEM := sc.ca.GetCAKeyCertBundle().GetCertChainPem()
	certPEM, signErr := sc.ca.Sign(csrPEM, strings.Split(id, ","), sc.certTTL, sc.forCA)
	if signErr != nil {
		k8sControllerLog.Errorf("CSR signing error (%v)", signErr.Error())
		sc.monitoring.GetCertSignError(signErr.(*caerror.Error).ErrorType()).Increment()
		return nil, nil, fmt.Errorf("CSR signing error (%v)", signErr.(*caerror.Error))
	}
	certPEM = append(certPEM, certChainPEM...)

	return certPEM, keyPEM, nil
}

func (sc *SecretController) scrtUpdated(oldObj, newObj interface{}) {
	scrt, ok := newObj.(*v1.Secret)
	if !ok {
		k8sControllerLog.Warnf("Failed to convert to secret object: %v", newObj)
		return
	}
	namespace := scrt.GetNamespace()
	name := scrt.GetName()

	_, waitErr := sc.certUtil.GetWaitTime(scrt.Data[CertChainID], time.Now(), sc.minGracePeriod)

<<<<<<< HEAD
	rootCertificates := sc.getTrustAnchorsBundle()
=======
	caCert, _, _, rootCertificate := sc.ca.GetCAKeyCertBundle().GetAllPem()

	// Check if root certificate in key cert bundle is not up-to-date. With mutiple
	// Citadel deployed in Istio, the root certificate in istio-ca-secret could be
	// rotated by any Citadel and become newer than the one in local key cert bundle.
	if !bytes.Equal(rootCertificate, scrt.Data[RootCertID]) {
		caSecret, scrtErr := sc.caSecretController.LoadCASecretWithRetry(CASecret,
			sc.istioCaStorageNamespace, 100*time.Millisecond, 5*time.Second)
		if scrtErr != nil {
			k8sControllerLog.Errorf("Fail to load CA secret %s:%s (error: %s), skip updating secret %s",
				sc.istioCaStorageNamespace, CASecret, scrtErr.Error(), name)
			return
		}
		// The CA cert from istio-ca-secret is the source of truth. If CA cert
		// in local keycertbundle does not match the CA cert in istio-ca-secret,
		// reload root cert into keycertbundle.
		if !bytes.Equal(caCert, caSecret.Data[caCertID]) {
			k8sControllerLog.Warn("CA cert in KeyCertBundle does not match CA cert in " +
				"istio-ca-secret. Start to reload root cert into KeyCertBundle")
			var err error
			rootCertificate, err = util.AppendRootCerts(caSecret.Data[caCertID], sc.rootCertFile)
			if err != nil {
				k8sControllerLog.Errorf("failed to append root certificates: %s", err.Error())
				return
			}
			if err := sc.ca.GetCAKeyCertBundle().VerifyAndSetAll(caSecret.Data[caCertID],
				caSecret.Data[caPrivateKeyID], nil, rootCertificate); err != nil {
				k8sControllerLog.Errorf("failed to reload root cert into KeyCertBundle (%v)", err)
				return
			}
			k8sControllerLog.Info("Successfully reloaded root cert into KeyCertBundle.")
		}
	}
>>>>>>> 02f49bb0

	// Refresh the secret if 1) the certificate contained in the secret is about
	// to expire, or 2) the root certificates in the secret are different than the
	// one held by the ca (this may happen when the CA is restarted and
	// a new self-signed CA cert is generated).
	if waitErr != nil || !bytes.Equal(rootCertificates, scrt.Data[RootCertID]) {
		// if the namespace is not managed, don't refresh the expired secret, delete it
		secretNamespace, err := sc.core.Namespaces().Get(namespace, metav1.GetOptions{})
		if err == nil {
			if !sc.namespaceIsManaged(secretNamespace) { // delete the expiring secret if namespace not Citadel managed
				sc.deleteSecret(name, namespace)
				return
			}
		} else { // in the case we couldn't retrieve namespace, we should proceed with cert refresh
			k8sControllerLog.Errorf("Failed to retrieve details for namespace %s, err %v", namespace, err)
		}

		if waitErr != nil {
			k8sControllerLog.Infof("Refreshing about to expire secret %s/%s: %s", namespace, GetSecretName(name), waitErr.Error())
		} else {
			k8sControllerLog.Infof("Refreshing secret %s/%s (outdated root cert)", namespace, GetSecretName(name))
		}

		if err = sc.refreshSecret(scrt); err != nil {
			k8sControllerLog.Errorf("Failed to refresh secret %s/%s (error: %s)", namespace, GetSecretName(name), err)
		} else {
			k8sControllerLog.Infof("Secret %s/%s refreshed successfully.", namespace, GetSecretName(name))
		}
	}
}

// refreshSecret is an inner func to refresh cert secrets when necessary
func (sc *SecretController) refreshSecret(scrt *v1.Secret) error {
	namespace := scrt.GetNamespace()
	saName := scrt.Annotations[ServiceAccountNameAnnotationKey]

	chain, key, err := sc.generateKeyAndCert(saName, namespace)
	if err != nil {
		return err
	}

	scrt.Data[CertChainID] = chain
	scrt.Data[PrivateKeyID] = key
	scrt.Data[RootCertID] = sc.getTrustAnchorsBundle()

	_, err = sc.core.Secrets(namespace).Update(scrt)
	return err
}

// The caller is responsible for holding the sc.extraTrustAnchorMu lock while calling this method.
func (sc *SecretController) refreshTrustAnchorsBundle() {
	trustAnchorsSet := map[string]struct{}{}

	sc.primaryTrustAnchor = sc.ca.GetCAKeyCertBundle().GetRootCertPem()
	primary := strings.TrimSpace(string(sc.primaryTrustAnchor))
	trustAnchorsSet[primary] = struct{}{}

	for _, configMap := range sc.extraTrustAnchors {
		for _, value := range configMap {
			cert := strings.TrimSpace(value)
			trustAnchorsSet[cert] = struct{}{}
		}
	}

	trustAnchors := make([]string, 0, len(trustAnchorsSet))
	for trustAnchor := range trustAnchorsSet {
		trustAnchors = append(trustAnchors, trustAnchor)
	}
	sort.Strings(trustAnchors)

	sc.combinedTrustAnchorsBundle = []byte(strings.Join(trustAnchors, "\n"))
}

func (sc *SecretController) getTrustAnchorsBundle() []byte {
	sc.extraTrustAnchorMu.Lock()
	defer sc.extraTrustAnchorMu.Unlock()

	// TODO(ayj) trigger refresh on CA secret change instead of performing this check on every get
	if !reflect.DeepEqual(sc.primaryTrustAnchor, sc.ca.GetCAKeyCertBundle().GetRootCertPem()) {
		sc.refreshTrustAnchorsBundle()
	}
	return sc.combinedTrustAnchorsBundle
}

func (sc *SecretController) updateExtraTrustAnchor(name string, data map[string]string) {
	sc.extraTrustAnchorMu.Lock()
	defer sc.extraTrustAnchorMu.Unlock()

	sc.extraTrustAnchors[name] = data
	sc.refreshTrustAnchorsBundle()

	sc.monitoring.extraTrustAnchors.Record(float64(len(sc.extraTrustAnchors)))
}

func (sc *SecretController) removeExtraTrustAnchor(name string) {
	sc.extraTrustAnchorMu.Lock()
	defer sc.extraTrustAnchorMu.Unlock()

	delete(sc.extraTrustAnchors, name)
	sc.refreshTrustAnchorsBundle()

	sc.monitoring.extraTrustAnchors.Record(float64(len(sc.extraTrustAnchors)))
}<|MERGE_RESOLUTION|>--- conflicted
+++ resolved
@@ -557,15 +557,12 @@
 
 	_, waitErr := sc.certUtil.GetWaitTime(scrt.Data[CertChainID], time.Now(), sc.minGracePeriod)
 
-<<<<<<< HEAD
-	rootCertificates := sc.getTrustAnchorsBundle()
-=======
-	caCert, _, _, rootCertificate := sc.ca.GetCAKeyCertBundle().GetAllPem()
-
-	// Check if root certificate in key cert bundle is not up-to-date. With mutiple
-	// Citadel deployed in Istio, the root certificate in istio-ca-secret could be
+	rootsWithExtraTrustAnchors := sc.getTrustAnchorsBundle()
+
+	// Check if root certificates in key cert bundle are not up-to-date. With multiple
+	// Citadel deployed in Istio, the root certificated in istio-ca-secret could be
 	// rotated by any Citadel and become newer than the one in local key cert bundle.
-	if !bytes.Equal(rootCertificate, scrt.Data[RootCertID]) {
+	if !bytes.Equal(rootsWithExtraTrustAnchors, scrt.Data[RootCertID]) {
 		caSecret, scrtErr := sc.caSecretController.LoadCASecretWithRetry(CASecret,
 			sc.istioCaStorageNamespace, 100*time.Millisecond, 5*time.Second)
 		if scrtErr != nil {
@@ -573,9 +570,11 @@
 				sc.istioCaStorageNamespace, CASecret, scrtErr.Error(), name)
 			return
 		}
+
 		// The CA cert from istio-ca-secret is the source of truth. If CA cert
 		// in local keycertbundle does not match the CA cert in istio-ca-secret,
 		// reload root cert into keycertbundle.
+		caCert, _, _, rootCertificate := sc.ca.GetCAKeyCertBundle().GetAllPem()
 		if !bytes.Equal(caCert, caSecret.Data[caCertID]) {
 			k8sControllerLog.Warn("CA cert in KeyCertBundle does not match CA cert in " +
 				"istio-ca-secret. Start to reload root cert into KeyCertBundle")
@@ -590,16 +589,21 @@
 				k8sControllerLog.Errorf("failed to reload root cert into KeyCertBundle (%v)", err)
 				return
 			}
+
+			// refresh the list of roots and trust anchors if Citadel's own root changed.
+			sc.extraTrustAnchorMu.Lock()
+			rootsWithExtraTrustAnchors = sc.refreshTrustAnchorsBundle()
+			sc.extraTrustAnchorMu.Unlock()
+
 			k8sControllerLog.Info("Successfully reloaded root cert into KeyCertBundle.")
 		}
 	}
->>>>>>> 02f49bb0
 
 	// Refresh the secret if 1) the certificate contained in the secret is about
 	// to expire, or 2) the root certificates in the secret are different than the
 	// one held by the ca (this may happen when the CA is restarted and
 	// a new self-signed CA cert is generated).
-	if waitErr != nil || !bytes.Equal(rootCertificates, scrt.Data[RootCertID]) {
+	if waitErr != nil || !bytes.Equal(rootsWithExtraTrustAnchors, scrt.Data[RootCertID]) {
 		// if the namespace is not managed, don't refresh the expired secret, delete it
 		secretNamespace, err := sc.core.Namespaces().Get(namespace, metav1.GetOptions{})
 		if err == nil {
@@ -644,7 +648,7 @@
 }
 
 // The caller is responsible for holding the sc.extraTrustAnchorMu lock while calling this method.
-func (sc *SecretController) refreshTrustAnchorsBundle() {
+func (sc *SecretController) refreshTrustAnchorsBundle() []byte {
 	trustAnchorsSet := map[string]struct{}{}
 
 	sc.primaryTrustAnchor = sc.ca.GetCAKeyCertBundle().GetRootCertPem()
@@ -665,6 +669,8 @@
 	sort.Strings(trustAnchors)
 
 	sc.combinedTrustAnchorsBundle = []byte(strings.Join(trustAnchors, "\n"))
+
+	return sc.combinedTrustAnchorsBundle
 }
 
 func (sc *SecretController) getTrustAnchorsBundle() []byte {
